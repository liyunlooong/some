--- conflicted
+++ resolved
@@ -13,21 +13,13 @@
 import numpy as np
 from utils.general_utils import PILtoTorch
 from utils.graphics_utils import fov2focal
-<<<<<<< HEAD
-from icecream import ic
-=======
 from PIL import Image
->>>>>>> 2e2a5146
 
 WARNED = False
 
 def loadCam(args, id, cam_info, resolution_scale):
-<<<<<<< HEAD
-    orig_w, orig_h = cam_info.image.shape[1], cam_info.image.shape[0]
-=======
     image = Image.open(cam_info.image_path)
     orig_w, orig_h = image.size
->>>>>>> 2e2a5146
 
     if args.resolution in [1, 2, 4, 8]:
         resolution = round(orig_w/(resolution_scale * args.resolution)), round(orig_h/(resolution_scale * args.resolution))
